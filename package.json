{
<<<<<<< HEAD
  "name": "@just-every/ensemble",
  "version": "0.2.159",
  "description": "LLM provider abstraction layer with unified streaming interface",
  "type": "module",
  "main": "./dist/cjs/index.cjs",
  "module": "./dist/index.js",
  "types": "./dist/index.d.ts",
  "files": [
    "dist",
    "package.json",
    "README.md"
  ],
  "repository": {
    "type": "git",
    "url": "git+https://github.com/just-every/ensemble.git"
  },
  "keywords": [
    "llm",
    "ai",
    "openai",
    "anthropic",
    "gemini",
    "deepseek",
    "grok",
    "streaming",
    "model-providers"
  ],
  "author": "just-every",
  "license": "MIT",
  "bugs": {
    "url": "https://github.com/just-every/ensemble/issues"
  },
  "homepage": "https://github.com/just-every/ensemble#readme",
  "scripts": {
    "build": "npm run build:esm && npm run build:cjs && npm run build:fixup",
    "build:esm": "tsc -p .",
    "build:cjs": "tsc -p tsconfig.cjs.json",
    "build:fixup": "node scripts/fixup-cjs.js",
    "demo": "npx tsx demo/start-all-demos.ts",
    "demo:voice": "npm run build && npx tsx demo/voice-server.ts",
    "demo:transcription": "npx tsx demo/transcription-server.ts",
    "demo:request": "npx tsx demo/request-server.ts",
    "demo:embed": "npx tsx demo/embed-server.ts",
    "clean": "rimraf dist",
    "prepare": "npm run build",
    "test": "vitest run",
    "test:watch": "vitest",
    "test:coverage": "vitest run --coverage",
    "lint": "eslint '**/*.{ts,tsx}'",
    "lint:fix": "eslint '**/*.{ts,tsx}' --fix",
    "docs": "typedoc",
    "demo:live": "npm run build && npx tsx demo/live-server.ts",
    "demo:listen": "npm run build && npx tsx demo/transcription-server.ts",
    "smoke:gemini:image": "npm run build && node scripts/smoke_gemini_image.mjs",
    "smoke:stability:image": "npm run build && node scripts/smoke_stability_image.mjs",
    "smoke:luma:image": "npm run build && node scripts/smoke_luma_image.mjs",
    "smoke:ideogram:image": "npm run build && node scripts/smoke_ideogram_image.mjs",
    "smoke:runway:image": "npm run build && node scripts/smoke_runway_image.mjs",
    "smoke:mj:image": "npm run build && node scripts/smoke_midjourney_image.mjs",
    "smoke:images": "npm run smoke:gemini:image && npm run smoke:stability:image && npm run smoke:luma:image && npm run smoke:ideogram:image && npm run smoke:runway:image && npm run smoke:mj:image"
  },
  "exports": {
    ".": {
      "import": "./dist/index.js",
      "require": "./dist/cjs/index.cjs",
      "types": "./dist/index.d.ts"
=======
    "name": "@just-every/ensemble",
    "version": "0.2.160",
    "description": "LLM provider abstraction layer with unified streaming interface",
    "type": "module",
    "main": "./dist/cjs/index.cjs",
    "module": "./dist/index.js",
    "types": "./dist/index.d.ts",
    "files": [
        "dist",
        "package.json",
        "README.md"
    ],
    "repository": {
        "type": "git",
        "url": "git+https://github.com/just-every/ensemble.git"
>>>>>>> 5ec31531
    },
    "./test": {
      "import": "./dist/test.js",
      "require": "./dist/cjs/test.cjs",
      "types": "./dist/test.d.ts"
    },
    "./types": {
      "import": "./dist/types.js",
      "require": "./dist/cjs/types.cjs",
      "types": "./dist/types.d.ts"
    },
    "./cost_tracker": {
      "import": "./dist/cost_tracker.js",
      "require": "./dist/cjs/cost_tracker.cjs",
      "types": "./dist/cost_tracker.d.ts"
    },
    "./model_providers/*": {
      "import": "./dist/model_providers/*.js",
      "require": "./dist/cjs/model_providers/*.cjs",
      "types": "./dist/model_providers/*.d.ts"
    },
    "./utils/*": {
      "import": "./dist/utils/*.js",
      "require": "./dist/cjs/utils/*.cjs",
      "types": "./dist/utils/*.d.ts"
    },
    "./utils/audio_stream_player": {
      "import": "./dist/utils/audio_stream_player.js",
      "require": "./dist/cjs/utils/audio_stream_player.cjs",
      "types": "./dist/utils/audio_stream_player.d.ts"
    }
  },
  "dependencies": {
    "@anthropic-ai/sdk": "^0.60.0",
    "@google/genai": "^1.16.0",
    "openai": "^5.16.0",
    "ws": "^8.18.3"
  },
  "devDependencies": {
    "@eslint/js": "^9.34.0",
    "@types/node": "^24.3.0",
    "@types/uuid": "^10.0.0",
    "@vitest/coverage-v8": "^3.2.4",
    "dotenv": "^17.2.1",
    "eslint": "^9.34.0",
    "eslint-config-prettier": "^10.1.8",
    "eslint-plugin-prettier": "^5.5.4",
    "express": "^5.1.0",
    "open": "^10.2.0",
    "rimraf": "^6.0.1",
    "typedoc": "^0.28.12",
    "typescript": "^5.9.2",
    "typescript-eslint": "^8.41.0",
    "vitest": "^3.2.4"
  },
  "optionalDependencies": {
    "@rollup/rollup-linux-x64-gnu": "^4.50.0",
    "sharp": "^0.34.3"
  },
  "publishConfig": {
    "access": "public"
  }
}<|MERGE_RESOLUTION|>--- conflicted
+++ resolved
@@ -1,7 +1,6 @@
 {
-<<<<<<< HEAD
   "name": "@just-every/ensemble",
-  "version": "0.2.159",
+  "version": "0.2.160",
   "description": "LLM provider abstraction layer with unified streaming interface",
   "type": "module",
   "main": "./dist/cjs/index.cjs",
@@ -66,23 +65,6 @@
       "import": "./dist/index.js",
       "require": "./dist/cjs/index.cjs",
       "types": "./dist/index.d.ts"
-=======
-    "name": "@just-every/ensemble",
-    "version": "0.2.160",
-    "description": "LLM provider abstraction layer with unified streaming interface",
-    "type": "module",
-    "main": "./dist/cjs/index.cjs",
-    "module": "./dist/index.js",
-    "types": "./dist/index.d.ts",
-    "files": [
-        "dist",
-        "package.json",
-        "README.md"
-    ],
-    "repository": {
-        "type": "git",
-        "url": "git+https://github.com/just-every/ensemble.git"
->>>>>>> 5ec31531
     },
     "./test": {
       "import": "./dist/test.js",
